--- conflicted
+++ resolved
@@ -15,23 +15,17 @@
 
 package cora.termination.dependency_pairs;
 
-<<<<<<< HEAD
 import charlie.terms.Substitution;
-=======
->>>>>>> b99639b8
 import charlie.terms.Term;
 import charlie.terms.TermFactory;
 import charlie.terms.TheoryFactory;
 import charlie.terms.Variable;
-<<<<<<< HEAD
 import charlie.util.Renamer;
 
 import java.util.ArrayList;
-import java.util.HashSet;
 import java.util.LinkedHashSet;
 import java.util.List;
 import java.util.Set;
-import java.util.stream.StreamSupport;
 
 /**
  * Docu-guess (Carsten):
@@ -45,31 +39,13 @@
  * @param lhs the left-hand side of the DP
  * @param rhs the right-hand side of the DP
  * @param constraint the constraint of the DP
- * @param vars those variables of the DP that must be instantiated with
+ * @param lvars those variables of the DP that must be instantiated with
  *             theory terms; must contain all variables of constraint
- * @param isPrivate true if the DP is private; false otherwise
  */
-public record DP(Term lhs, Term rhs, Term constraint, List<Variable> vars, boolean isPrivate) {
-
-  private static boolean initialVarSetCondition(Term constraint, List<Variable> set) {
-    List<Variable> constraintVars =
-      StreamSupport
-        .stream(constraint.vars().spliterator(), false)
-        .toList();
-    // ImplementationNotice (Deivid):
-    // this hashSet wrapper of set around the list set is for performance...
-    /// the thing is containsAll is too slow even for the close deadline here
-    // hashSet makes it doable
-     return new HashSet<>(set).containsAll(constraintVars);
-=======
-import java.util.Set;
-import java.util.stream.StreamSupport;
-
 public record DP(Term lhs, Term rhs, Term constraint, Set<Variable> lvars) {
   /** This verifies that all variables in the constraint are in the list */
   private static boolean initialVarSetCondition(Term constraint, Set<Variable> set) {
     return set.containsAll(constraint.vars().toSet());
->>>>>>> b99639b8
   }
 
   /**
@@ -122,7 +98,7 @@
     for (Variable x : this.constraint.vars()) {
       result.add(x);
     }
-    result.addAll(this.vars);
+    result.addAll(this.lvars);
     return result;
   }
 
@@ -145,11 +121,11 @@
     Term newLhs = this.lhs.substitute(subst);
     Term newRhs = this.rhs.substitute(subst);
     Term newConstraint = this.constraint.substitute(subst);
-    List<Variable> newTheoryVars = new ArrayList<>();
-    for (Variable x : this.vars) {
+    Set<Variable> newTheoryVars = new LinkedHashSet<>();
+    for (Variable x : this.lvars) {
       newTheoryVars.add(subst.get(x).queryVariable());
     }
-    return new DP(newLhs, newRhs, newConstraint, newTheoryVars, this.isPrivate);
+    return new DP(newLhs, newRhs, newConstraint, newTheoryVars);
   }
 
   private static void extendSubstitution(Substitution subst, Variable x, Renamer r) {
