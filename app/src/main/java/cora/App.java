/**************************************************************************************************
 Copyright 2019, 2023 Cynthia Kop

 Licensed under the Apache License, Version 2.0 (the "License"); you may not use this file except
 in compliance with the License.
 You may obtain a copy of the License at

 http://www.apache.org/licenses/LICENSE-2.0

 Unless required by applicable law or agreed to in writing, software distributed under the
 License is distributed on an "AS IS" BASIS, WITHOUT WARRANTIES OR CONDITIONS OF ANY KIND, either
 express or implied.
 See the License for the specific language governing permissions and limitations under the License.
 *************************************************************************************************/

package cora;

import cora.rewriting.TRS;
import cora.reader.OCocoInputReader;
import cora.reader.ITrsInputReader;
import cora.reader.CoraInputReader;
import cora.termination.Handler;
import cora.termination.Handler.Answer;
import cora.termination.Horpo;
import cora.termination.Request;
import cora.termination.dependency_pairs.certification.Informal;
import cora.utils.Pair;

import java.io.BufferedReader;
import java.io.InputStreamReader;
import java.util.Optional;

/** Basic entry class: this reads a TRS and asks the user for a term, then reduces this term. */
public class App {
    private static String _inputFile;
    private static String _outputFile;
    private static Request.Technique _technique;

    private static String getExtension(String filename) {
        int i = filename.lastIndexOf('.');
        if (i >= 0) return filename.substring(i+1);
        return "";
    }

    private static TRS readInput(String file) throws Exception {
        String extension = getExtension(file);
        if (extension.equals("trs")) return OCocoInputReader.readTrsFromFile(file);
        else if (extension.equals("itrs")) return ITrsInputReader.readTrsFromFile(file);
        else return CoraInputReader.readTrsFromFile(file);
    }

    private static void readParameters(String[] args) {
      _inputFile = null;
      _outputFile = null;
      _technique = Request.Technique.DP;
      for (int i = 0; i < args.length; i++) {
        if (args[i].equals("-o") && i+1 < args.length) {
          _outputFile = args[i];
        }
        else if (args[i].equals("--horpo")) _technique = Request.Technique.HORPO;
        else _inputFile = args[i];
      }
    }

    public static void main(String[] args) {
        try {
            readParameters(args);

            if (_inputFile == null) {
                System.out.print("Input file: ");
                System.out.flush();
                _inputFile = (new BufferedReader(new InputStreamReader(System.in))).readLine();
            }
            TRS trs = readInput(_inputFile);
            if (trs == null) return;

            // Build a request object requesting DP method to be used
            Request req = new Request(trs, _technique);
            Handler handler = new Handler(req);

            Informal.getInstance().addProofStep("We want to prove termination of the following system:");
            Informal.getInstance().addProofStep(trs.toString());

            Pair<Answer, Optional<String>> response = handler.getResponse();
            System.out.println(response.fst() + "\n");

<<<<<<< HEAD
            response.snd().ifPresent(System.out::println);
            System.exit(0);
=======
            response.snd().ifPresent( s -> {
              System.out.println(s);
              // TODO: write to file if an output file is given
            });
>>>>>>> 324dcedd

//            if (Horpo.applicable(trs)) {
//                Horpo.HorpoAnswer answer = Horpo.run(trs);
//                if (answer == null) System.out.println("MAYBE");
//                else System.out.println("YES\n\n" + trs.toString() + "\n" + answer.toString());
//            }
//            else System.out.println("Input is not an LCSTRS; no termination module is available.\n");
        }
        catch (Exception e) {
            System.out.println("Encountered an exception:\n" + e.getMessage());
            e.printStackTrace();
            System.exit(1);
        }
        catch (Error e) {
            System.out.println("Encountered an error:\n" + e.getMessage());
            e.printStackTrace();
            System.exit(1);
        }
    }
}<|MERGE_RESOLUTION|>--- conflicted
+++ resolved
@@ -84,15 +84,9 @@
             Pair<Answer, Optional<String>> response = handler.getResponse();
             System.out.println(response.fst() + "\n");
 
-<<<<<<< HEAD
             response.snd().ifPresent(System.out::println);
+            // TODO: write output proof to file if an output file is given
             System.exit(0);
-=======
-            response.snd().ifPresent( s -> {
-              System.out.println(s);
-              // TODO: write to file if an output file is given
-            });
->>>>>>> 324dcedd
 
 //            if (Horpo.applicable(trs)) {
 //                Horpo.HorpoAnswer answer = Horpo.run(trs);
