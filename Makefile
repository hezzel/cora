DIST_DIR := ./app/build/distributions
<<<<<<< HEAD
BIN_DIR  := ./cora_distribution/bin
LIB_DIR  := ./cora_distribution/lib
=======
>>>>>>> e869d2f2

.PHONY: all
all:
	./gradlew clean
<<<<<<< HEAD
	./gradlew build --rerun-tasks --info
	cd $(DIST_DIR) && unzip app.zip
	rm -rf ./cora_distribution/bin
	rm -rf ./cora_distribution/lib
	cp -R $(DIST_DIR)/app/bin $(BIN_DIR)
	cp -R $(DIST_DIR)/app/lib $(LIB_DIR)
=======
	./gradlew build --rerun-tasks --no-build-cache --info
>>>>>>> e869d2f2

define path_question
	$(eval confirm := $(shell read -p "Do you want to automatically add cora to your path? [y/n] > " -r; echo $$REPLY))
	$(if $(filter y Y,$(confirm)),1)
endef

util_confirm_ask = $(strip $(path_question))

add_to_path:
	$(if $(util_confirm_ask), \
		@echo "User said yes", \
		@echo "User said no" \
	)

install:
	@cd $(DIST_DIR) && unzip -qo app.zip
	@rm -rf ~/.cora
	@mkdir -p ~/.cora
	@mkdir -p ~/.cora/bin
	@cp $(DIST_DIR)/app/bin/app ~/.cora/bin/cora
	@cp -R $(DIST_DIR)/app/lib ~/.cora
	@echo "Cora was successfully installed at ~/.cora."
	@echo "If you would like to run it from anywhere, please add the following line to your bash profile:"
	@echo 'export PATH="$$HOME/.cora/bin:$$PATH"'
	@echo "For security reasons, this installation script will not change this file for you."

uninstall:
	@echo "Uninstalling cora..."
	rm -rf ~/.cora
	@echo "Done."
	@echo "Note: if you have added ~/.cora/bin to your PATH variable, please remove it manually."

run_exp_all:
	cd ./cora_distribution && ./run_exp_all.sh<|MERGE_RESOLUTION|>--- conflicted
+++ resolved
@@ -1,23 +1,9 @@
 DIST_DIR := ./app/build/distributions
-<<<<<<< HEAD
-BIN_DIR  := ./cora_distribution/bin
-LIB_DIR  := ./cora_distribution/lib
-=======
->>>>>>> e869d2f2
 
 .PHONY: all
 all:
 	./gradlew clean
-<<<<<<< HEAD
-	./gradlew build --rerun-tasks --info
-	cd $(DIST_DIR) && unzip app.zip
-	rm -rf ./cora_distribution/bin
-	rm -rf ./cora_distribution/lib
-	cp -R $(DIST_DIR)/app/bin $(BIN_DIR)
-	cp -R $(DIST_DIR)/app/lib $(LIB_DIR)
-=======
 	./gradlew build --rerun-tasks --no-build-cache --info
->>>>>>> e869d2f2
 
 define path_question
 	$(eval confirm := $(shell read -p "Do you want to automatically add cora to your path? [y/n] > " -r; echo $$REPLY))
